# Minimal startup configuration - only Supabase connection required
# All other settings (API keys, model choices, RAG flags) are managed via the Settings page

# Get your SUPABASE_URL from the Data API section of your Supabase project settings -
# https://supabase.com/dashboard/project/<your project ID>/settings/api
SUPABASE_URL=

<<<<<<< HEAD
# Get your SUPABASE_SERVICE_KEY from the API Keys section of your Supabase project settings -
# https://supabase.com/dashboard/project/<your project ID>/settings/api-keys
# On this page it is called the service_role secret.
=======
# ⚠️ CRITICAL: You MUST use the SERVICE ROLE key, NOT the Anon key! ⚠️
# 
# COMMON MISTAKE: Using the anon (public) key will cause ALL saves to fail with "permission denied"!
#
# How to get the CORRECT key:
# 1. Go to: https://supabase.com/dashboard/project/<your project ID>/settings/api
# 2. In the Settings menu, click on "API keys" 
# 3. Find "Project API keys" section
# 4. You will see TWO keys - choose carefully:
#    ❌ anon (public): WRONG - This is shorter, starts with "eyJhbGc..." and contains "anon" in the JWT
#    ✅ service_role (secret): CORRECT - This is longer and contains "service_role" in the JWT
#
# The service_role key is typically much longer than the anon key.
# If you see errors like "Failed to save" or "Permission denied", you're using the wrong key!
#
# On the Supabase dashboard, it's labeled as "service_role" under "Project API keys"
>>>>>>> 46e83584
SUPABASE_SERVICE_KEY=

# Optional: Set log level for debugging
LOGFIRE_TOKEN=
LOG_LEVEL=INFO

# Service Ports Configuration
# These ports are used for external access to the services
HOST=localhost
ARCHON_SERVER_PORT=8181
ARCHON_MCP_PORT=8051
ARCHON_AGENTS_PORT=8052
ARCHON_UI_PORT=3737
ARCHON_DOCS_PORT=3838

# Embedding Configuration
# Dimensions for embedding vectors (1536 for OpenAI text-embedding-3-small)
EMBEDDING_DIMENSIONS=1536

# NOTE: All other configuration has been moved to database management!
# Run the credentials_setup.sql file in your Supabase SQL editor to set up the credentials table.
# Then use the Settings page in the web UI to manage:
# - OPENAI_API_KEY (encrypted)
# - MODEL_CHOICE 
# - TRANSPORT settings
# - RAG strategy flags (USE_CONTEXTUAL_EMBEDDINGS, USE_HYBRID_SEARCH, etc.)
# - Crawler settings:
#   * CRAWL_MAX_CONCURRENT (default: 10) - Max concurrent pages per crawl operation
#   * CRAWL_BATCH_SIZE (default: 50) - URLs processed per batch
#   * MEMORY_THRESHOLD_PERCENT (default: 80) - Memory % before throttling
#   * DISPATCHER_CHECK_INTERVAL (default: 0.5) - Memory check interval in seconds<|MERGE_RESOLUTION|>--- conflicted
+++ resolved
@@ -5,11 +5,6 @@
 # https://supabase.com/dashboard/project/<your project ID>/settings/api
 SUPABASE_URL=
 
-<<<<<<< HEAD
-# Get your SUPABASE_SERVICE_KEY from the API Keys section of your Supabase project settings -
-# https://supabase.com/dashboard/project/<your project ID>/settings/api-keys
-# On this page it is called the service_role secret.
-=======
 # ⚠️ CRITICAL: You MUST use the SERVICE ROLE key, NOT the Anon key! ⚠️
 # 
 # COMMON MISTAKE: Using the anon (public) key will cause ALL saves to fail with "permission denied"!
@@ -26,7 +21,6 @@
 # If you see errors like "Failed to save" or "Permission denied", you're using the wrong key!
 #
 # On the Supabase dashboard, it's labeled as "service_role" under "Project API keys"
->>>>>>> 46e83584
 SUPABASE_SERVICE_KEY=
 
 # Optional: Set log level for debugging
