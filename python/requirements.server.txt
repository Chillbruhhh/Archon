--- conflicted
+++ resolved
@@ -17,17 +17,11 @@
 
 # AI/ML libraries (ALL ML models belong here) - using smaller versions to reduce build time
 openai==1.71.0
-<<<<<<< HEAD
-# Using smaller/lighter ML libraries to avoid CUDA downloads and NumPy conflicts
+# # Using smaller/lighter ML libraries to avoid CUDA downloads and NumPy conflicts
 torch==2.1.0  # Smaller stable version
 sentence-transformers>=4.1.0  # For reranking and advanced embeddings  
-transformers>=4.30.0  # Required by sentence-transformers
+# # transformers>=4.30.0  # Required by sentence-transformers
 numpy<2.0.0  # Pin NumPy to avoid ML library compatibility issues
-=======
-# sentence-transformers>=4.1.0  # For reranking and advanced embeddings
-# torch>=2.0.0  # Required by sentence-transformers
-# transformers>=4.30.0  # Required by sentence-transformers
->>>>>>> fb1c88a3
 
 # Document processing
 pypdf2>=3.0.1
