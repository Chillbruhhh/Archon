--- conflicted
+++ resolved
@@ -1,4 +1,4 @@
-<<<<<<< HEAD
+
 """
 Source Management Service
 
@@ -589,7 +589,7 @@
         except Exception as e:
             logger.error(f"Error listing sources by type: {e}")
             return False, {"error": f"Error listing sources by type: {str(e)}"}
-=======
+
 """
 Source Management Service
 
@@ -1250,4 +1250,3 @@
         except Exception as e:
             logger.error(f"Error listing sources by type: {e}")
             return False, {"error": f"Error listing sources by type: {str(e)}"}
->>>>>>> 26a93328
